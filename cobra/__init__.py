import sys
__version__ = '0.2.1'
from os import name as __name
from core import Object, Formula, Metabolite, Gene, Reaction, Model, DictList
if __name == 'java':
    #raise Exception("Experimental modules of numpy/scipy for java that are" +\
    #"not yet ready for prime time.")
    #import oven.danielhyduke.jython.numpy as numpy
    #import oven.danielhyduke.jython.scipy as scipy
    from warnings import warn
    warn("COBRA for Python is not optimized for JAVA.  If it's slow or crashes consider increasing JVM memory")
else:
<<<<<<< HEAD
    from core import *
    import solvers
=======
    try:
        from core import ArrayBasedModel
    except Exception, e:
        from warnings import warn
        warn("cobra.ArrayBasedModel class is unavailable: %s"%repr(e))
>>>>>>> e4c7f519

del __name
__doc__ = """
"""<|MERGE_RESOLUTION|>--- conflicted
+++ resolved
@@ -9,17 +9,13 @@
     #import oven.danielhyduke.jython.scipy as scipy
     from warnings import warn
     warn("COBRA for Python is not optimized for JAVA.  If it's slow or crashes consider increasing JVM memory")
+
 else:
-<<<<<<< HEAD
-    from core import *
-    import solvers
-=======
     try:
         from core import ArrayBasedModel
     except Exception, e:
         from warnings import warn
         warn("cobra.ArrayBasedModel class is unavailable: %s"%repr(e))
->>>>>>> e4c7f519
 
 del __name
 __doc__ = """
